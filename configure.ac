--- conflicted
+++ resolved
@@ -6,11 +6,7 @@
 dnl \library       Sequencer64
 dnl \author        Chris Ahlstrom
 dnl \date          2015-09-11
-<<<<<<< HEAD
-dnl \update        2017-05-16
-=======
-dnl \update        2017-05-21
->>>>>>> 877228a8
+dnl \update        2017-05-24
 dnl \version       $Revision$
 dnl \license       $XPC_SUITE_GPL_LICENSE$
 dnl
@@ -574,22 +570,7 @@
 
 dnl Support for using the stazed JACK support is now permanent.
 
-<<<<<<< HEAD
-AC_ARG_ENABLE(seq32jack,
-    [AS_HELP_STRING(--disable-seq32jack, [Disable JACK and Seq32 JACK support])],
-    [seq32jack=$enableval],
-    [seq32jack=yes])
-
-if test "$seq32jack" != "no"; then
-    AC_DEFINE(STAZED_JACK_SUPPORT, 1, [Define to enable Seq32 JACK support])
-    AC_DEFINE(JACK_SUPPORT, 1, [Define to enable JACK driver])
-    AC_MSG_RESULT([Seq32 JACK support enabled.]);
-else
-    AC_MSG_WARN([Seq32 JACK support disabled.]);
-fi
-=======
 AC_MSG_RESULT([Seq32 JACK support permanently enabled.]);
->>>>>>> 877228a8
 
 dnl Support for using the stazed LFO window support.  Now enabled by default.
 
@@ -661,13 +642,8 @@
 
 AH_TOP(
 
-<<<<<<< HEAD
-#define VERSION_DATE_SHORT "2017-05-16"
+#define VERSION_DATE_SHORT "2017-05-24"
 #define VERSION "0.91.0"
-=======
-#define VERSION_DATE_SHORT "2017-05-21"
-#define VERSION "0.90.6"
->>>>>>> 877228a8
 
 )
 
