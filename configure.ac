--- conflicted
+++ resolved
@@ -6,11 +6,7 @@
 dnl \library       Sequencer64
 dnl \author        Chris Ahlstrom
 dnl \date          2015-09-11
-<<<<<<< HEAD
-dnl \update        2017-11-07
-=======
-dnl \update        2017-11-22
->>>>>>> f21081ec
+dnl \update        2017-11-23
 dnl \version       $Revision$
 dnl \license       $XPC_SUITE_GPL_LICENSE$
 dnl
@@ -753,13 +749,8 @@
 
 AH_TOP(
 
-<<<<<<< HEAD
-#define VERSION_DATE_SHORT "2017-11-07"
+#define VERSION_DATE_SHORT "2017-11-23"
 #define VERSION "0.94.0"
-=======
-#define VERSION_DATE_SHORT "2017-11-22"
-#define VERSION "0.93.5"
->>>>>>> f21081ec
 
 )
 
