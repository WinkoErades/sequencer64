--- conflicted
+++ resolved
@@ -22,15 +22,16 @@
 /**
  * \file          mainwid.hpp
  *
- *  This module declares/defines the base class for drawing patterns/sequences in
- *  the Patterns Panel grid.
+ *  This module declares/defines the base class for drawing patterns/sequences
+ *  in the Patterns Panel grid.
  *
  * \library       sequencer64 application
  * \author        Seq24 team; modifications by Chris Ahlstrom
  * \date          2015-07-24
- * \updates       2017-05-15
+ * \updates       2017-05-24
  * \license       GNU GPLv2 or above
  *
+ *  Wonder where the name "wid" came from....
  */
 
 #include "globals.h"                    /* c_max_sequence, etc.     */
@@ -143,13 +144,8 @@
     int m_seqarea_y;            /**< Roughly with height of the main window.    */
     int m_seqarea_seq_x;        /**< To be determined.                          */
     int m_seqarea_seq_y;        /**< To be determined.                          */
-<<<<<<< HEAD
-    int m_mainwid_x;            /**< The calculated width of the window.        */
-    int m_mainwid_y;            /**< The calculated height of the window.       */
-=======
     int m_mainwid_x;            /**< Horizontal size of the ain window grid.    */
     int m_mainwid_y;            /**< Vertical size of the main window grid.     */
->>>>>>> 877228a8
     int m_mainwid_border;       /**< Main-window border, unused setting.        */
     int m_mainwid_spacing;      /**< Main-window spacing, unused setting.       */
     int m_text_size_x;          /**< Text width, varies with font in use.       */
