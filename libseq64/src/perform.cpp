--- conflicted
+++ resolved
@@ -5492,11 +5492,7 @@
 perform::toggle_call_seq_edit ()
 {
     m_call_seq_edit = ! m_call_seq_edit;
-<<<<<<< HEAD
-#ifdef PLATFORM_DEBUG
-=======
 #ifdef PLATFORM_DEBUG_TMI
->>>>>>> b50f2b3f
     printf("seq edit %s\n", m_call_seq_edit ? "pending" : "not pending");
 #endif
 }
@@ -5533,11 +5529,7 @@
 perform::toggle_call_seq_eventedit ()
 {
     m_call_seq_eventedit = ! m_call_seq_eventedit;
-<<<<<<< HEAD
-#ifdef PLATFORM_DEBUG
-=======
 #ifdef PLATFORM_DEBUG_TMI
->>>>>>> b50f2b3f
     printf("event edit %s\n", m_call_seq_eventedit ? "pending" : "not pending");
 #endif
 }
