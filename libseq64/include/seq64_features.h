#ifndef SEQ64_FEATURES_H
#define SEQ64_FEATURES_H

/*
 *  This file is part of seq24/sequencer64.
 *
 *  seq24 is free software; you can redistribute it and/or modify
 *  it under the terms of the GNU General Public License as published by
 *  the Free Software Foundation; either version 2 of the License, or
 *  (at your option) any later version.
 *
 *  seq24 is distributed in the hope that it will be useful,
 *  but WITHOUT ANY WARRANTY; without even the implied warranty of
 *  MERCHANTABILITY or FITNESS FOR A PARTICULAR PURPOSE.  See the
 *  GNU General Public License for more details.
 *
 *  You should have received a copy of the GNU General Public License
 *  along with seq24; if not, write to the Free Software
 *  Foundation, Inc., 59 Temple Place, Suite 330, Boston, MA  02111-1307  USA
 */

/**
 * \file          seq64_features.h
 *
 *    This module summarizes or defines all of the configure and build-time
 *    options available for Sequencer64.
 *
 * \library       sequencer64 application
 * \author        Chris Ahlstrom
 * \date          2016-08-19
<<<<<<< HEAD
 * \updates       2017-10-15
=======
 * \updates       2017-09-02
>>>>>>> 1d4a83ed
 * \license       GNU GPLv2 or above
 *
 *    Some options (the "USE_xxx" options) specify experimental and
 *    unimplemented features.  Some options (the "SEQ64_xxx" options)
 *    might be experimental, or not, but are definitely supported, if defined,
 *    and may become configure-time options.
 *
 *    Some options are available (or can be disabled) by running the
 *    "configure" script generated using the configure.ac file.  These
 *    options are things that a normal user or a seq24 aficianado might want to
 *    disable.  They are defined as desired, in the auto-generated
 *    seq64-config.h file in the top-level "include" directory.
 *
 *    The rest of the options can be modified only by editing the source code
 *    (soon to be this file) to enable or disable features.  These options are
 *    those that we feel more strongly about.
 *
 *    Currently, we've tested all the experimental options to the extent of
 *    building them successfully.  However, enabling them is currently
 *    TEMPORARY; we want to build with them all disabled, and enable them
 *    one-by-one in a controlled, tested manner.
 */

#include <string>

/*
 * For now, let's see if we can get MingW to create a Windows-appropriate
 * header file.
 *
#ifdef PLATFORM_WINDOWS
#include "configwin32.h"
#else
#include "seq64-config.h"
#endif
 *
 */

#include "seq64-config.h"

/**
 *  Kepler34 has a drum edit mode that we are still exploring and adding,
 *  marked by the following macro to keep it out of the way until the feature
 *  is ready for prime time.  Currently builds but is incomplete and not
 *  tested.
 */

#undef USE_SEQUENCE_EDIT_MODE

/**
 *  Kepler34 has a feature for coloring sequence patterns.  Not supportable in
 *  our current Gtkmm implementation, but we're making room for it now.
 *
 *  Compiles, but don't enable until we decide it's worth storing an extra
 *  1024 bytes in the MIDI file.
 */

#undef  USE_SEQUENCE_COLOR

/**
 *  Kepler34 has a song-recording mode that we are still exploring and adding,
 *  marked by the following macro to keep it out of the way until the feature
 *  is ready for prime time.  This feature has been requested by some users of
 *  Sequencer64.  Currently builds but is incomplete and not tested.
 */

#define SEQ64_SONG_RECORDING

/**
 *  Kepler34 allows the user to select (and move) more than one sequence in
 *  the Song Editor.  Currently builds but is incomplete and not tested.
 *  Currently broken.  Still refactoring!
 *
 *  This is our version, which currently supports only the "Shift-select"
 *  option, where the user holds the shift key while clicking triggers to
 *  select more than one.
 */

#define SEQ64_SONG_BOX_SELECT

/**
 *  Odds and ends that we missed.  This value allows non-notes to be included
 *  in a selection for movement or other adjustment.
 */

#define SEQ64_NON_NOTE_EVENT_ADJUSTMENT     /* see sequence.cpp             */

/**
 *  Currently, many macros are undefined as tentative or experimental.
 */

/**
 *  Adds a seqedit menu option to expand a pattern/sequence by doubling it, or
 *  to compress a pattern/sequence by halving it.  These operations are
 *  accomplished by the sequence::multiply_patten() function.
 */

#undef  USE_STAZED_COMPANDING

/**
 *  Adds: (1) skipping some bars in drawing the grid in perftime, to allow for
 *  in-tight zoom levels; (2) setting and grabbing the focus in seqedit if the
 *  sequence has been given a name (and thus presumably been edited).
 */

#undef  USE_STAZED_EXTRAS

/**
 *  If defined, adds some extra snap values to the perfedit snap menu.
 *  We suspect there's a more elegant way to handle getting snap to handle
 *  varying zoom values and things like triplets, but we want to make sure
 *  this code at least compiles.
 */

#undef  USE_STAZED_EXTRA_SNAPS

/**
 *  Adds more SYSEX processing, plus the ability to read SYSEX information
 *  from a file.
 */

#undef  USE_SYSEX_PROCESSING            /* disabled in Seq24 as well        */

/**
 *  This is a big one, bringing in some massive changes to how JACK is
 *  handled.  It looks good, complex, but now proven, and the only option.
 *
 *  #define USE_STAZED_JACK_SUPPORT
 */

/**
 *  Enables using the lfownd dialog to control the envelope of certain events
 *  in seqedit's seqdata pane.  We're not too keen on the user interface,
 *  though.  However, it is now a configure option, and is now enabled by
 *  default.
 *
 *  #define SEQ64_STAZED_LFO_SUPPORT
 */

/**
 *  Provides support for up to a 3 x 2 array of mainwids.  Now a configure
 *  option.
 *
 * #define SEQ64_MULTI_MAINWID
 */

/**
 *  Adds a button to disable the main menu in the main window.  Adds a button
 *  to set the Song (versus Live) mode from  the main menu in the main window.
 *  There is also an other, less public macro, SEQ64_MENU_BUTTON_PIXMAPS,
 *  that selects between using pixmaps to represent the "Song"/"Live",
 *  "Muting", and "Menu" buttons in the mainwnd window, or the text
 *  equivalents.  That value can be found in the seq_gtkmm2/include/mainwnd.hpp
 *  file, should one want to use text instead.
 */

#define SEQ64_STAZED_MENU_BUTTONS

/**
 *  If defined, this macro adds a small button next to the BPM setting that
 *  can be used to calculate a tempo based on the user's periodic clicks.
 *  (Later, a shortcut key will be added).  Inspired by a request from user
 *  alejg.
 */

#define SEQ64_MAINWND_TAP_BUTTON

/**
 *  In the perform object, replaces a direct call to sequence::stream_event()
 *  with a call to mastermidibus::dump_midi_input(), which then is supposed to
 *  allocate the event to the sequence that has a matching channel.
 *
 *  Unlike in Seq32, however, this is currently a member option in the sequence
 *  class.  We will want to make it a run-time option and then remove this
 *  macro here.
 */

#undef  USE_STAZED_MIDI_DUMP

/**
 *  Adds the ability to select odd/even notes in seqedit.
 */

#undef  USE_STAZED_ODD_EVEN_SELECTION

/**
 *  Not yet defined.
 */

#undef  USE_STAZED_SELECTION_EXTENSIONS

/**
 *  Not yet defined.
 */

#undef  USE_STAZED_PLAYING_CONTROL

/**
 *  Not yet defined.
 */

#undef  USE_STAZED_RANDOMIZE_SUPPORT

/**
 *  Not yet defined.
 */

#undef  USE_STAZED_SEQDATA_EXTENSIONS

/**
 *  Not yet defined.
 */

#undef  USE_STAZED_SHIFT_SUPPORT

/**
 *  Stazed implementation of auto-scroll.
 */

#undef  USE_STAZED_PERF_AUTO_SCROLL

/*
 * To recapitulate, all the options above are experimental and in progress.
 */

/**
 * Configure-time options.
 *
 *    - SEQ64_HAVE_LIBASOUND
 *    - SEQ64_HIGHLIGHT_EMPTY_SEQS
 *    - SEQ64_JACK_SESSION
 *    - SEQ64_JACK_SUPPORT
 *    - SEQ64_LASH_SUPPORT
 *    - SEQ64_PAUSE_SUPPORT
 *    - SEQ64_STAZED_CHORD_GENERATOR
 *    - SEQ64_STAZED_TRANSPOSE
 *    - SEQ64_STAZED_LFO_SUPPORT
 */

/*
 * Edit-time (permanent) options.
 */

/**
 *  EXPERIMENTAL.  Not yet working.  A very tough problem.
 *  The idea is to go into an auto-screen-set mode via a menu entry, where the
 *  current screen-set is queued for muting, while the next selected
 *  screen-set is queued for unmuting.
 *  DO NOT ENABLE AT THIS TIME.
 */

#undef  SEQ64_USE_AUTO_SCREENSET_QUEUE

/**
 *  Try to highlight the selected pattern using black-on-cyan
 *  coloring, in addition to the red progress bar marking that already exists.
 *  Moved from seqmenu.  Seems to work pretty well now.
 */

#define SEQ64_EDIT_SEQUENCE_HIGHLIGHT

/**
 *  This special value of zoom sets the zoom according to a power of two
 *  related to the PPQN value of the song.  Is this really used?
 */

#define SEQ64_USE_ZOOM_POWER_OF_2       0

/*
 * Others
 */

/**
 *  This provides a build option for having the pattern editor window scroll
 *  to keep of with the progress bar, for sequences that are longer than the
 *  measure or two that a pattern window will show.
 *
 *  We thought about making this a configure option or a run-time option, but
 *  this kind of scrolling is a universal convention of MIDI sequencers.  If
 *  you really don't like this feature, let me know, and I will make it a
 *  configure option.  We could also disable it it "legacy" mode, which also
 *  disables a lot of other features.
 *
 * \warning
 *      This code might still have issues with interactions between triggers
 *      and gaps in the performance (song) window when JACK transport is
 *      active.  Still investigating.
 */

#define SEQ64_FOLLOW_PROGRESS_BAR

/**
 * \obsolete
 *      Now a permanent setting.
 *
 *  Currently enabled by default, this macro turns on code that scrolls the
 *  sequence/pattern editor horizontally to keep the progress bar in view for
 *  long patterns, as the tune plays.
 *
 *      #define SEQ64_HANDLE_TIMESIG_AND_TEMPO
 */

/**
 *  Let's try using lighter solid lines in the piano rolls and see how it
 *  looks.  It looks a little better.
 */

#define SEQ64_SOLID_PIANOROLL_GRID

/**
 *  An option we've preserved from Seq24, but have disabled until we find a
 *  need for it, is to tally some "statistics" about recording and playback.
 */

#undef  SEQ64_STATISTICS_SUPPORT

/**
 *  Provides additional sequence menu entries from Seq32 that we think are
 *  pretty useful no matter what.  Now a permanent option.
 *
 *  #define SEQ64_STAZED_EDIT_MENU
 */

/**
 *  A color option.
 */

#define SEQ64_USE_BLACK_SELECTION_BOX

/**
 * This macro indicates an experimental feature where we are tyring to see
 * if using std::multimap as an event-container has any benefits over
 * using std::list.  Define this macro to use the multimap.  So far, we
 * recommend using it.  In debug mode, the b4uacuse MIDI files take about 8
 * seconds (!) to load using the list, but barely any time to load using the
 * multimap.  It turns out the multimap does have issues; one must be careful
 * dealing with insertions since multiple events with the same keys can be
 * load.  This caused an issue with copy/paste leaving unlinked notes that
 * would either play forever or not play at all.  A good fix was provided by
 * user 0rel.
 *
 * We have another issue.  On a low-end, single-core, 32-bit laptop, the
 * new b4uacuse-stress.midi file (1.5 Mb!) loads in a couple seconds with the
 * map implementation, but takes 13 minutes (!) to load with the list
 * implementation.  But it can't play properly from the map; it can play
 * somewhat properly from the list.  We've added code to sort the event list
 * after the fact when loading the file, which speeds things up.  But, as
 * the contrib/notes/ev*.png files show, the events are drawn funny in the
 * pattern slot.  They play fine, though.  Still exploring this issue.
 */

#undef  SEQ64_USE_EVENT_MAP             /* the map seems to work well!  */

/**
 *  Determins which implementation of a MIDI byte container is used.
 *  See the midifile module.
 */

#define SEQ64_USE_MIDI_VECTOR           /* as opposed to the MIDI list      */

/**
 *  Enables some mute-group patches contributed by a Sequencer64 user.
 */

#define SEQ64_USE_TDEAGAN_CODE

/*
 * #define SEQ64_USE_DEBUG_OUTPUT (normally disabled)
 */

#endif      // SEQ64_FEATURES_H

/*
 * Global (free) functions.
 */

extern const std::string & seq_app_name ();
extern const std::string & seq_client_name ();
extern const std::string & seq_version ();

/*
 * seq64_features.h
 *
 * vim: sw=4 ts=4 wm=4 et ft=cpp
 */
<|MERGE_RESOLUTION|>--- conflicted
+++ resolved
@@ -28,11 +28,7 @@
  * \library       sequencer64 application
  * \author        Chris Ahlstrom
  * \date          2016-08-19
-<<<<<<< HEAD
- * \updates       2017-10-15
-=======
- * \updates       2017-09-02
->>>>>>> 1d4a83ed
+ * \updates       2017-11-07
  * \license       GNU GPLv2 or above
  *
  *    Some options (the "USE_xxx" options) specify experimental and
