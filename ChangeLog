--- conflicted
+++ resolved
@@ -1,5 +1,3 @@
-<<<<<<< HEAD
-=======
 2016-06-25  Chris Ahlstrom <ahlstromcj@gmail.com>
 
 	* contrib/configs/sequencer64-minimal.rc,
@@ -87,7 +85,6 @@
 	starting to add conditional support for chord generation from Stazed
 	Seq32.
 
->>>>>>> fabefd77
 2016-06-19  Chris Ahlstrom <ahlstromcj@gmail.com>
 
 	* ChangeLog, README, contrib/notes/bugs_to_investigate.txt,
